--- conflicted
+++ resolved
@@ -585,16 +585,13 @@
                 "\t      Use file-per-process and keep output files.\n"
                 "\n\t    Example: -t wsL,rRD -t N4:B4096:F:ws,rsb\n"
                 "\t      Run two tests simultaneously\n"
-<<<<<<< HEAD
                 "\n\t    Example: -t n10:wRDP.9\n"
                 "\t      Run 9 random distributed writes over 10 blocks\n"
                 "\t      (1 hole is created)\n",
-=======
                 "\n\t    Example: -t Pmy-test-name:wsL,rRD\n"
                 "\t      Prefix output files with 'my-test-name'\n"
                 "\n\t    Example: -t Xabc123:rRD,rsL,rSD,wRD\n"
                 "\t      Restart from previous yapio instance 'abc123'\n\n",
->>>>>>> f43eacf5
                 yapioExecName);
 
     exit(exit_val);
@@ -735,7 +732,6 @@
             i += yapio_test_recipe_param_to_ull(&recipe_str[i + 1], &tmp);
             ytg->ytg_num_ranks = (int)tmp;
             break;
-<<<<<<< HEAD
         case 'P':
             if (recipe_str[i + 1] != '.')
             {
@@ -762,11 +758,10 @@
             printf("skip %d IOs\n", ytc->ytc_sparse_io);
 
             i = end - 1;
-=======
+            break;
         case 'K':
             ytg->ytg_keep_file = true;
             i++;
->>>>>>> f43eacf5
             break;
         case 'F':
             ytg->ytg_file_per_process = true;
