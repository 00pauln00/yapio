/* yapio - "Yet another parallel I/O (test)".
 *
 * yapio is an MPI program useful for benchmarking parallel I/O systems in
 * addition to verifying file data integrity and consistency across distributed
 * tasks.
 *
 * Written by Paul Nowoczynski.
 */
#include <ctype.h>
#include <stdio.h>
#include <stdlib.h>
#include <sys/types.h>
#include <sys/stat.h>
#include <fcntl.h>
#include <unistd.h>
#include <getopt.h>
#include <mpi.h>
#include <errno.h>
#include <string.h>
#include <stdbool.h>
#include <limits.h>
#include <time.h>
#include <pthread.h>
#include <sys/mman.h>
#ifdef YAPIO_IME
#include <im_client_native2.h>
#endif

#define YAPIO_CALLOC(n, size)                                           \
    ({                                                                  \
        void *buf = calloc(n, size);                                    \
        log_msg(YAPIO_LL_DEBUG, "alloc: %p %zu", buf, (n * size));      \
        buf;                                                            \
    })

#define YAPIO_MALLOC(size) YAPIO_CALLOC(1, size);

#define YAPIO_FREE(ptr)                             \
    {                                               \
        free((ptr));                                \
        log_msg(YAPIO_LL_DEBUG, "free: %p", (ptr)); \
    }

#define MIN(a, b) ((a) < (b) ? (a) : (b))
#define MAX(a, b) ((a) > (b) ? (a) : (b))

#define YAPIO_OPTS "b:n:hd:i:m:p:kt:PD:sFN"

#define YAPIO_DEF_NBLKS_PER_PE     1000
#define YAPIO_DEF_BLK_SIZE         4096
#define YAPIO_MAX_BLK_SIZE         (1ULL << 30)
#define YAPIO_MAX_SIZE_PER_PE      (1ULL << 40)
#define YAPIO_DEFAULT_FILE_PREFIX  "yapio."
#define YAPIO_MKSTEMP_TEMPLATE     "XXXXXX"
#define YAPIO_MKSTEMP_TEMPLATE_LEN 6
#define YAPIO_DECOMPOSE_MAX        8

enum yapio_log_levels
{
    YAPIO_LL_FATAL = 0,
    YAPIO_LL_ERROR = 1,
    YAPIO_LL_WARN  = 2,
    YAPIO_LL_DEBUG = 3,
    YAPIO_LL_TRACE = 4,
    YAPIO_LL_MAX
};

enum yapio_patterns
{
    YAPIO_IOP_SEQUENTIAL,
    YAPIO_IOP_RANDOM,
    YAPIO_IOP_STRIDED,
    YAPIO_IOP_MAX
};

#define YAPIO_EXIT_OK  0
#define YAPIO_EXIT_ERR 1

static size_t      yapioNumBlksPerRank = YAPIO_DEF_NBLKS_PER_PE;
static size_t      yapioBlkSz          = YAPIO_DEF_BLK_SIZE;
static char       *yapioFilePrefix     = YAPIO_DEFAULT_FILE_PREFIX;
static int         yapioDbgLevel       = YAPIO_LL_WARN;
static bool        yapioMpiInit        = false;
static bool        yapioKeepFile       = false;
static bool        yapioFilePerProcess = false;
static bool        yapioPolluteBlks    = false;
static bool        yapioDisplayStats   = false;
static int         yapioDecomposeCnt   = 0;
static const char *yapioExecName;
static const char *yapioTestRootDir;
static char        yapioTestFileName[PATH_MAX + 1];
static char        yapioTestFileNameFpp[PATH_MAX + 1];
static char        yapioRestartFileName[PATH_MAX + 1];
static int         yapioMyRank;
static int         yapioNumRanks;
static int         yapioFileDesc;
static int        *yapioFileDescFpp;
static char       *yapioIOBuf;
static bool        yapioVerifyRead = true;
static const char *yapioTestFileNamePrefix = "";
static bool        yapioInitFromMdFile = false;
static char        yapioMkstempSuffix[YAPIO_MKSTEMP_TEMPLATE_LEN + 1];

static pthread_t       yapioStatsCollectionThread;
static pthread_t       yapioStatsReportingThread;
static pthread_cond_t  yapioThreadCond  = PTHREAD_COND_INITIALIZER;
static pthread_mutex_t yapioThreadMutex = PTHREAD_MUTEX_INITIALIZER;

#define YAPIO_STATS_SLEEP_USEC 10000

#define MPI_OP_START pthread_mutex_lock(&yapioThreadMutex)
#define MPI_OP_END   pthread_mutex_unlock(&yapioThreadMutex)

enum yapio_io_modes
{
    YAPIO_IO_MODE_DEFAULT = 0,
    YAPIO_IO_MODE_POSIX   = YAPIO_IO_MODE_DEFAULT,
    YAPIO_IO_MODE_IME     = 1,
    YAPIO_IO_MODE_MPIIO   = 2, // Not yet supported
    YAPIO_IO_MODE_MMAP    = 3,
    YAPIO_IO_MODE_LAST    = 4,
};

static enum yapio_io_modes yapioModeCurrent = YAPIO_IO_MODE_DEFAULT;

typedef int     (*openf)(const char *, int, mode_t);
typedef int     (*closef)(int);
typedef int     (*fsyncf)(int);
typedef int     (*unlinkf)(const char *);
typedef ssize_t (*preadf)(int, void *, size_t, off_t);
typedef ssize_t (*pwritef)(int, const void *, size_t, off_t);

typedef struct yapio_io_syscall_ops
{
    openf   yapio_sys_open;
    closef  yapio_sys_close;
    fsyncf  yapio_sys_fsync;
    unlinkf yapio_sys_unlink;
    preadf  yapio_sys_pread;
    pwritef yapio_sys_pwrite;
} yapio_io_syscall_ops_t;

struct yapio_fd_map
{
    int   yfm_fd;
    void *yfm_addr;
};

#define YAPIO_FD_MAP_SIZE_MAX 131072

static struct yapio_fd_map yapioFdMap[YAPIO_FD_MAP_SIZE_MAX];

static const yapio_io_syscall_ops_t *yapio_io_modes[YAPIO_IO_MODE_LAST];

static const yapio_io_syscall_ops_t yapioDefaultSysCallOps =
    {.yapio_sys_open   = (openf)open,
     .yapio_sys_close  = close,
     .yapio_sys_fsync  = fsync,
     .yapio_sys_unlink = unlink,
     .yapio_sys_pread  = pread,
     .yapio_sys_pwrite = pwrite};

static int
yapio_mmap_open(const char *file, int flags, mode_t mode);

static int
yapio_mmap_close(int fd);

static int
yapio_mmap_fsync(int fd);

static ssize_t
yapio_mmap_pread(int fd, void *buf, size_t count, off_t offset);

static ssize_t
yapio_mmap_pwrite(int fd, const void *buf, size_t count, off_t offset);

static const yapio_io_syscall_ops_t yapioMmapSysCallOps =
    {.yapio_sys_open   = (openf)yapio_mmap_open,
     .yapio_sys_close  = yapio_mmap_close,
     .yapio_sys_fsync  = yapio_mmap_fsync,
     .yapio_sys_unlink = unlink,
     .yapio_sys_pread  = yapio_mmap_pread,
     .yapio_sys_pwrite = yapio_mmap_pwrite};

const yapio_io_syscall_ops_t *yapioSysCallOps = &yapioDefaultSysCallOps;

#ifdef YAPIO_IME
const yapio_io_syscall_ops_t yapioIMESysCallOps =
    {.yapio_sys_open   = ime_client_native2_open,
     .yapio_sys_close  = ime_client_native2_close,
     .yapio_sys_fsync  = ime_client_native2_fsync,
     .yapio_sys_unlink = ime_client_native2_unlink,
     .yapio_sys_pread  = (preadf)ime_client_native2_pread,
     .yapio_sys_pwrite = (pwritef)ime_client_native2_pwrite};
#endif

#define YAPIO_SYS_CALL(__sys_call)              \
    yapioSysCallOps->yapio_sys_ ## __sys_call

static int
yapio_mpi_barrier(MPI_Comm comm)
{
    int rc;

    MPI_OP_START;
    rc = MPI_Barrier(comm);
    MPI_OP_END;

    return rc;
}

/* Set of magic numbers which will be used for block tagging.
 */
#define YAPIO_NUM_BLK_MAGICS 4
static const unsigned long long yapioBlkMagics[YAPIO_NUM_BLK_MAGICS] =
{0xa3cfad825d, 0xf0f0f0f0f0f0f0f0, 0x181ce41215, 0x01030507090a0c0e};

static unsigned long long
yapio_get_blk_magic(size_t blk_num)
{
    return yapioBlkMagics[blk_num % YAPIO_NUM_BLK_MAGICS];
}

typedef struct yapio_blk_metadata
{
    int    ybm_writer_rank;     //rank who has last written this block
    int    ybm_owner_rank_fpp;  //fpp only, file to which contents belong
    size_t ybm_blk_number;      //number of the block - should not change!
} yapio_blk_md_t;

yapio_blk_md_t  *yapioSourceBlkMd; //metadata which this rank maintains

typedef struct yapio_test_context_md_handle
{
    yapio_blk_md_t *ytcmh_ops;
    int             ytcmh_num_ops;
} yapio_test_ctx_md_t;

typedef struct timespec yapio_timer_t;

enum yapio_test_ctx_mdh_in_out
{
    YAPIO_TEST_CTX_MDH_IN  = 0,
    YAPIO_TEST_CTX_MDH_OUT = 1,
    YAPIO_TEST_CTX_MDH_MAX = 2,
};

enum yapio_test_ctx_run
{
    YAPIO_TEST_CTX_RUN_NOT_STARTED,
    YAPIO_TEST_CTX_RUN_STARTED,
    YAPIO_TEST_CTX_RUN_COMPLETE,
    YAPIO_TEST_CTX_RUN_STATS_REPORTED,
};

enum yapio_barrier_stats
{
    YAPIO_BARRIER_STATS_AVG  = 0,
    YAPIO_BARRIER_STATS_MAX  = 1,
    YAPIO_BARRIER_STATS_MED  = 2,
    YAPIO_BARRIER_STATS_LAST = 3
};

struct yapio_test_group;

typedef struct yapio_test_context
{
    unsigned                 ytc_leave_holes:1,
                             ytc_backwards:1,
                             ytc_remote_locality:1,
                             ytc_read:1,
                             ytc_no_fsync:1;
    enum yapio_patterns      ytc_io_pattern;       //IO pattern to be employed
    int                      ytc_test_num;
    enum yapio_test_ctx_run  ytc_run_status;
    yapio_timer_t            ytc_setup_time;
    yapio_timer_t            ytc_test_duration;
    yapio_timer_t            ytc_reported_time;
    yapio_timer_t            ytc_barrier_wait[2];
    yapio_test_ctx_md_t      ytc_in_out_md_ops[YAPIO_TEST_CTX_MDH_MAX];
    float                    ytc_barrier_results[YAPIO_BARRIER_STATS_LAST];
    int                      ytc_barrier_max_rank;
    char                     ytc_suffix[YAPIO_MKSTEMP_TEMPLATE_LEN + 1];
    struct yapio_test_group *ytc_group;
} yapio_test_ctx_t;

#define YAPIO_NUM_TEST_CTXS_MAX 256

typedef struct yapio_test_group
{
    MPI_Comm         ytg_comm;
    MPI_Group        ytg_group;
    yapio_test_ctx_t ytg_contexts[YAPIO_NUM_TEST_CTXS_MAX];
    int              ytg_num_contexts;
    int              ytg_group_num;
    int              ytg_first_rank;
    int              ytg_num_ranks;
    size_t           ytg_num_blks_per_rank;
    size_t           ytg_blk_sz;
    bool             ytg_file_per_process;
    bool             ytg_leader_rank;
} yapio_test_group_t;

static yapio_test_group_t *yapioMyTestGroup;
static yapio_test_group_t  yapioTestGroups[YAPIO_NUM_TEST_CTXS_MAX];
static int                 yapioNumTestGroups;

static int
yapio_relative_rank_get(const yapio_test_group_t *ytg, int idx_shift)
{
    int rank = (yapioMyRank - ytg->ytg_first_rank + idx_shift) %
        ytg->ytg_num_ranks;

    return rank < 0 ? (ytg->ytg_num_ranks - 1) : rank;
}

static const char *
yapio_ll_to_string(enum yapio_log_levels yapio_ll)
{
    switch (yapio_ll)
    {
    case YAPIO_LL_FATAL:
        return "fatal";
    case YAPIO_LL_ERROR:
        return "error";
    case YAPIO_LL_WARN:
        return "warn";
    case YAPIO_LL_TRACE:
        return "trace";
    default:
        break;
    }

    return "debug";
}

static bool
yapio_global_leader_rank(void)
{
    return !yapioMyRank ? true : false;
}

static bool
yapio_leader_rank(void)
{
    return yapioMyTestGroup ? yapioMyTestGroup->ytg_leader_rank :
        yapio_global_leader_rank();
}

#define log_msg(lvl, message, ...)                                  \
    {                                                               \
        if (lvl <= yapioDbgLevel)                                   \
        {                                                           \
            fprintf(stderr, "<%s:%s:%d@%u> " message "\n",          \
                    yapio_ll_to_string(lvl), __func__, yapioMyRank, \
                    __LINE__, ##__VA_ARGS__);                       \
            if (lvl == YAPIO_LL_FATAL)                              \
                yapio_exit(YAPIO_EXIT_ERR);                         \
        }                                                           \
    }

#define log_msg_r0(lvl, message, ...)       \
    {                                           \
        if (yapio_leader_rank())                \
            log_msg(lvl, message, ##__VA_ARGS__);   \
    }

static void
yapio_exit(int exit_rc)
{
    if (yapioMpiInit)
    {
        yapio_mpi_barrier(MPI_COMM_WORLD);
        MPI_Finalize();
    }

    exit(exit_rc);
}

static int
yapio_mmap_open(const char *file, int flags, mode_t mode)
{
    int fd = open(file, flags, mode);
    if (fd >= YAPIO_FD_MAP_SIZE_MAX)
    {
        log_msg(YAPIO_LL_FATAL, "fd=%d exceeds map table size %u",
                fd, YAPIO_FD_MAP_SIZE_MAX);
        close(fd);
        return -ERANGE;
    }

    int prot = mode == O_RDONLY ? PROT_READ : (PROT_READ | PROT_WRITE);

    size_t len = (yapioMyTestGroup->ytg_num_blks_per_rank *
                  yapioMyTestGroup->ytg_blk_sz *
                  (yapioMyTestGroup->ytg_file_per_process ?
                   1 : yapioMyTestGroup->ytg_num_ranks));

    void *addr = mmap(NULL, len, prot, MAP_SHARED, fd, 0);
    if (addr == NULL)
    {
        const int error = errno;
        log_msg(YAPIO_LL_FATAL, "mmap() prot=%d len=%zd: %s",
                prot, len, strerror(error));
        close(fd);
        return -error;
    }

    log_msg(YAPIO_LL_DEBUG, "fd=%d addr=%p len=%zd", fd, addr, len);

    yapioFdMap[fd].yfm_fd = fd;
    yapioFdMap[fd].yfm_addr = addr;

    return fd;
}

static int
yapio_mmap_close(int fd)
{
    log_msg(YAPIO_LL_DEBUG, "fd=%d addr=%p", fd, yapioFdMap[fd].yfm_addr);

    size_t len = (yapioMyTestGroup->ytg_num_blks_per_rank *
                  yapioMyTestGroup->ytg_blk_sz);

    int rc = munmap(yapioFdMap[fd].yfm_addr, len);
    if (rc)
        log_msg(YAPIO_LL_ERROR, "munmap(): %s", strerror(errno));

    rc = close(yapioFdMap[fd].yfm_fd);
    if (rc)
        log_msg(YAPIO_LL_ERROR, "close(): %s", strerror(errno));

    return rc;
}

static int
yapio_mmap_fsync(int fd)
{
#if 1
    size_t len = (yapioMyTestGroup->ytg_num_blks_per_rank *
                  yapioMyTestGroup->ytg_blk_sz *
                  (yapioMyTestGroup->ytg_file_per_process ?
                   1 : yapioMyTestGroup->ytg_num_ranks));

    int rc = msync(yapioFdMap[fd].yfm_addr, len, MS_SYNC);
    if (rc)
    {
        rc = -errno;

        log_msg(YAPIO_LL_WARN, "fd=%d addr=%p rc=%d",
                fd, yapioFdMap[fd].yfm_addr, rc);
    }
#else
    int rc = fsync(fd);
#endif
    return rc;
}

static ssize_t
yapio_mmap_pread(int fd, void *buf, size_t count, off_t offset)
{
    const char *addr = yapioFdMap[fd].yfm_addr;

    memcpy((char *)buf, &addr[offset], count);

    return count;
}

static ssize_t
yapio_mmap_pwrite(int fd, const void *buf, size_t count, off_t offset)
{
    char *addr = yapioFdMap[fd].yfm_addr;

    log_msg(YAPIO_LL_DEBUG, "%p off=%ld cnt=%zd",
            &addr[offset], offset, count);

    memcpy(&addr[offset], (char *)buf, count);

    return count;
}

/* Timer related calls.
 */
#define YAPIO_NSEC_PER_SEC 1000000000L
#define YAPIO_USEC_PER_SEC 1000000L

#define YAPIO_TIME_PRINT_SPEC "%.3f"
#define YAPIO_TIMER_ARGS(timer)                                         \
    (float)((timer)->tv_sec +                                           \
            (float)((float)(timer)->tv_nsec / YAPIO_NSEC_PER_SEC))

/**
 * yapio_get_time - wrapper for clock_gettime()
 */
static void
yapio_get_time(yapio_timer_t *yt)
{
    if (clock_gettime(CLOCK_MONOTONIC_RAW, yt))
        log_msg(YAPIO_LL_FATAL, "clock_gettime: %s", strerror(errno));
}

/**
 * yapio_start_timer - starts a 'timer'.
 */
static void
yapio_start_timer(yapio_timer_t *timer)
{
    yapio_get_time(timer);
}
/**
 * yapio_get_time_duration - take end timestamp and subtract it from the value
 *    in 'timer', leaving the elapsed time.
 */
static void
yapio_get_time_duration(yapio_timer_t *result, const yapio_timer_t *end)
{
    result->tv_sec = end->tv_sec - result->tv_sec;
    result->tv_nsec = end->tv_nsec - result->tv_nsec;

    if (result->tv_nsec < 0)
    {
        result->tv_sec--;
        result->tv_nsec += YAPIO_NSEC_PER_SEC;
    }

    if (result->tv_nsec < 0 || result->tv_nsec >= YAPIO_NSEC_PER_SEC)
        result->tv_nsec = 0;
}

static void
yapio_end_timer(yapio_timer_t *result)
{
    yapio_timer_t end_timer;
    yapio_start_timer(&end_timer);
    yapio_get_time_duration(result, &end_timer);
}

static void
yapio_print_help(int exit_val)
{
    if (yapio_global_leader_rank())
        fprintf(exit_val ? stderr : stdout,
                "%s [OPTION] DIRECTORY\n\n"
                "Options:\n"
                "\t-b  Block size\n"
                "\t-d  Debugging level\n"
                "\t-F  File per process\n"
                "\t-h  Print help message\n"
                "\t-i  Resume from a previous test\n"
                "\t    Provide file suffix used in the previous test\n"
                "\t-k  Keep file after test completion\n"
                "\t-m  I/O Mode - \n"
                "\t    - P (posix (default))\n"
                "\t    - I (IME native)\n"
                "\t    - m (mmap)\n"
                "\t-n  Number of blocks per task\n"
                "\t-N  Disable read verification\n"
                "\t-p  File name prefix\n"
                "\t-s  Display test duration and barrier wait times\n"
                "\t-t  Test description\n"
                "\t    - Pattern:    sequential (s), random (R), strided (S)\n"
                "\t    - I/O Op:     read (r), write (w)\n"
                "\t    - Locality:   local (L), distributed (D)\n"
                "\t    - Options:    backwards (b), holes (h), no-fsync (f)\n"
                "\t    - Parameters: block size (B), blocks per rank (n),\n"
                "\t                  num ranks (N), file-per-process (F)\n"
                "\n\t    Example: -t wsL,rRD\n"
                "\t      sequential write, distribute reads randomly\n"
                "\n\t    Example: -t wsL,rRD -t N4:B4096:F:ws,rsb\n"
                "\t      Run two tests simultaneously\n",
                yapioExecName);

    exit(exit_val);
}

static void
yapio_mpi_setup(int argc, char **argv)
{
    MPI_Init(&argc, &argv);
    MPI_Comm_rank(MPI_COMM_WORLD, &yapioMyRank);
    MPI_Comm_size(MPI_COMM_WORLD, &yapioNumRanks);

    yapioMpiInit = true;
}

#define YAPIO_RECIPE_PARAM_STRLEN_MAX 17

static int
yapio_test_recipe_param_to_ull(const char *param_str, size_t *result)
{
    char recipe_param_tmp_str[YAPIO_RECIPE_PARAM_STRLEN_MAX];
    int j;

    for (j = 0; j < YAPIO_RECIPE_PARAM_STRLEN_MAX - 1 && param_str[j] != ':';
         j++)
        recipe_param_tmp_str[j] = param_str[j];

    if (param_str[j] != ':')
    {
        if (j == YAPIO_RECIPE_PARAM_STRLEN_MAX)
        {
            log_msg(YAPIO_LL_ERROR, "recipe input string is too long");
            return -E2BIG;
        }
        return -EINVAL;
    }

    recipe_param_tmp_str[j] = '\0';

    if (result)
        *result = strtoull(recipe_param_tmp_str, NULL, 10);

    log_msg_r0(YAPIO_LL_TRACE, "%s %zu", recipe_param_tmp_str, *result);

    return j + 1; //include ':' char
}

static void
yapio_test_group_init(yapio_test_group_t *ytg)
{
    ytg->ytg_num_contexts = 1;
    ytg->ytg_num_blks_per_rank = yapioNumBlksPerRank;
    ytg->ytg_blk_sz = yapioBlkSz;
    ytg->ytg_file_per_process = yapioFilePerProcess;
    ytg->ytg_group_num = yapioNumTestGroups;
}

#define YAPIO_RECIPE_STRLEN_MAX 4097
static int
yapio_parse_test_recipe(const char *recipe_str)
{
    yapio_test_group_t *ytg = &yapioTestGroups[yapioNumTestGroups];

    yapio_test_group_init(ytg);

    size_t recipe_str_len = strnlen(recipe_str, YAPIO_RECIPE_STRLEN_MAX);
    if (recipe_str_len >= YAPIO_RECIPE_STRLEN_MAX)
    {
        log_msg(YAPIO_LL_ERROR, "recipe input string is too long");
        return -E2BIG;
    }

    int rc = 0;
    int rw, locality, io_pattern;
    int test_ctx_idx;
    size_t tmp;

    rw = locality = io_pattern = -1;

    unsigned i;
    for (i = 0; i < recipe_str_len; i++)
    {
        test_ctx_idx = ytg->ytg_num_contexts - 1;
        yapio_test_ctx_t *ytc = &ytg->ytg_contexts[test_ctx_idx];

        /* If mutually exclusive options have been violated then exit the loop.
         */
        if (rw > 0 || locality > 0 || io_pattern > 0)
            break;

        const char c = recipe_str[i];
        switch (c)
        {
        /* Recipe specific parameters (B,n,N,F) which are separated by ':'
         */
        case 'B':
            i += yapio_test_recipe_param_to_ull(&recipe_str[i + 1],
                                                &ytg->ytg_blk_sz);
            break;
        case 'n':
            i += yapio_test_recipe_param_to_ull(&recipe_str[i + 1],
                                                &ytg->ytg_num_blks_per_rank);
            break;
        case 'N':
            i += yapio_test_recipe_param_to_ull(&recipe_str[i + 1], &tmp);
            ytg->ytg_num_ranks = (int)tmp;
            break;
        case 'F':
            ytg->ytg_file_per_process = true;
            i++;
            break;

        case 'w': //'w' and 'r' are mutually exclusive
            if (!++rw)
                ytc->ytc_read = 0;
            break;

        case 'r':
            if (!++rw)
                ytc->ytc_read = 1;
            break;

        case 's': //'s', 'S', and 'r' are mutually exclusive:
            if (!++io_pattern)
                ytc->ytc_io_pattern = YAPIO_IOP_SEQUENTIAL;
            break;

        case 'S':
            if (!++io_pattern)
                ytc->ytc_io_pattern = YAPIO_IOP_STRIDED;
            break;

        case 'R':
            if (!++io_pattern)
                ytc->ytc_io_pattern = YAPIO_IOP_RANDOM;
            break;

        case 'L':
            if (!++locality)
                ytc->ytc_remote_locality = 0;
            break;
        case 'D':
            if (!++locality)
                ytc->ytc_remote_locality = 1;
            break;
        case 'b':
            ytc->ytc_backwards = 1;
            break;
        case 'h':
            ytc->ytc_leave_holes = 1;
            break;
        case 'f':
            ytc->ytc_no_fsync = 1;
            break;

        case ',':
            ytg->ytg_num_contexts++;
            rw = locality = io_pattern = -1;
            break;

        default:
            log_msg_r0(YAPIO_LL_ERROR,
                       "invalid recipe character '%c': test %d, pos %u",
                       c, test_ctx_idx, i);
            return -EINVAL;
        }
    }

    if (rw)
    {
        if (rw > 0)
        {
            log_msg_r0(YAPIO_LL_ERROR,
                       "'r', 'w' are mutually exclusive: test %d, pos %u",
                       test_ctx_idx, i);
        }
        else
        {
            log_msg_r0(YAPIO_LL_ERROR, "'r' or 'w' not specified: test %d",
                       test_ctx_idx);
        }

        rc = -EINVAL;
    }
    else if (io_pattern)
    {
        if (io_pattern > 0)
        {
            log_msg_r0(YAPIO_LL_ERROR,
                       "'s', 'S', 'R' are mutually exclusive: test %d, pos %u",
                       test_ctx_idx, i);
        }
        else
        {
            log_msg_r0(YAPIO_LL_ERROR,
                       "'s', 'S' or 'R' not specified: test %d",
                       test_ctx_idx);
        }

        rc = -EINVAL;
    }
    else if (locality > 0)
    {
        if (locality > 0)
        {
            log_msg_r0(YAPIO_LL_ERROR,
                       "L', 'D' are mutually exclusive: test %d, pos %u",
                       test_ctx_idx, i);
        }
        rc = -EINVAL;
    }

    return rc;
}

static int
yapio_test_group_mpi_group_init(int start_rank, yapio_test_group_t *ytg)
{
    MPI_Group group_world;

    ytg->ytg_first_rank = start_rank;

    int rc = MPI_Comm_group(MPI_COMM_WORLD, &group_world);
    if (rc != MPI_SUCCESS)
    {
        log_msg(YAPIO_LL_ERROR, "MPI_Comm_group: %d", rc);
        return rc;
    }

    int *ranks = YAPIO_CALLOC(ytg->ytg_num_ranks, sizeof(int));
    if (!ranks)
        return -errno;

    int i;
    for (i = 0; i < ytg->ytg_num_ranks; i++)
        ranks[i] = start_rank + i;

    rc = MPI_Group_incl(group_world, ytg->ytg_num_ranks, ranks,
                        &ytg->ytg_group);

    YAPIO_FREE(ranks);

    if (rc != MPI_SUCCESS)
    {
        log_msg(YAPIO_LL_ERROR, "MPI_Group_incl: %d", rc);
        rc = -ECOMM;
    }
    else
    {
        rc = MPI_Comm_create(MPI_COMM_WORLD, ytg->ytg_group, &ytg->ytg_comm);
        if (rc != MPI_SUCCESS)
            log_msg(YAPIO_LL_ERROR, "MPI_Comm_create: %d", rc);
    }

    return rc;
}

static int
yapio_test_groups_setup_nranks(void)
{
    int i;
    int num_test_groups_without_nranks = 0;
    int num_ranks_counted = 0;

    for (i = 0; i < yapioNumTestGroups; i++)
    {
        yapio_test_group_t *ytg = &yapioTestGroups[i];

        if (!ytg->ytg_num_ranks)
            num_test_groups_without_nranks++;
        else
            num_ranks_counted += ytg->ytg_num_ranks;
    }

    /* If the user specified num_ranks for each test group then the tally
     * must match the num_ranks value reported by MPI.
     */
    if (!num_test_groups_without_nranks && num_ranks_counted != yapioNumRanks)
    {
        log_msg_r0(YAPIO_LL_ERROR,
                   "Test group rank tally (%d) does not match mpi nranks (%d)",
                   num_ranks_counted, yapioNumRanks);
        return -EINVAL;
    }

    bool slack_assigned = false;
    int num_ranks_recounted = 0;

    for (i = 0; i < yapioNumTestGroups; i++)
    {
        yapio_test_group_t *ytg = &yapioTestGroups[i];

        if (!ytg->ytg_num_ranks)
        {
            /* Divvy the remaining unassigned ranks amongst the test groups
             * which were not explicitly assigned rank counts.
             */
            ytg->ytg_num_ranks = ((yapioNumRanks - num_ranks_counted) /
                                  num_test_groups_without_nranks);
            if (!slack_assigned)
            {
                ytg->ytg_num_ranks += ((yapioNumRanks - num_ranks_counted) %
                                       num_test_groups_without_nranks);
                slack_assigned = true;
            }

            /* Ensure there are enough ranks to cover all test groups.
             */
            if (!ytg->ytg_num_ranks)
            {
                log_msg(YAPIO_LL_ERROR,
                        "No available ranks for test group %d", i);

                return -EINVAL;
            }
        }

        int rc = yapio_test_group_mpi_group_init(num_ranks_recounted, ytg);
        if (rc)
            return rc;

        num_ranks_recounted += ytg->ytg_num_ranks;
    }

    /* Sanity check.
     */
    if (num_ranks_recounted != yapioNumRanks)
        log_msg(YAPIO_LL_FATAL,
                "num_ranks_recounted (%d) != yapioNumRanks (%d)",
                num_ranks_recounted, yapioNumRanks);

    return 0;
}

static const yapio_io_syscall_ops_t *
yapio_parse_io_mode(const char *io_mode_str)
{
    if (strnlen(io_mode_str, 2) > 1)
        return NULL;

    switch (io_mode_str[0])
    {
    case 'P':
        return yapio_io_modes[YAPIO_IO_MODE_DEFAULT];

    case 'I':
        yapioModeCurrent = YAPIO_IO_MODE_IME;
        yapioTestFileNamePrefix = "ime://";
        return yapio_io_modes[YAPIO_IO_MODE_IME];

    case 'M':
        yapioModeCurrent = YAPIO_IO_MODE_MPIIO;
        yapioTestFileNamePrefix = "XXX://";
        return yapio_io_modes[YAPIO_IO_MODE_MPIIO];

    case 'm':
        yapioModeCurrent = YAPIO_IO_MODE_MMAP;
        return yapio_io_modes[YAPIO_IO_MODE_MMAP];

    default:
        return NULL;
    }

    return NULL;
}

static void
yapio_getopts(int argc, char **argv)
{
    int opt;

    yapioExecName = argv[0];

    while ((opt = getopt(argc, argv, YAPIO_OPTS)) != -1)
    {
        switch (opt)
        {
        case 'b':
            yapioBlkSz = strtoull(optarg, NULL, 10);
            break;
        case 'D':
            yapioDecomposeCnt = MIN(atoi(optarg), YAPIO_DECOMPOSE_MAX);
            break;
        case 'd':
            yapioDbgLevel = MIN(atoi(optarg), YAPIO_LL_MAX);
            break;
        case 'F':
            yapioFilePerProcess = true;
            break;
        case 'h':
            yapio_print_help(YAPIO_EXIT_OK);
            break;
        case 'i':
            if (optarg[0] == '-')
            {
                fprintf(stderr, "File not specified with option -i\n");
                yapio_print_help(YAPIO_EXIT_ERR);
            }
            else if (strnlen(optarg, YAPIO_MKSTEMP_TEMPLATE_LEN + 1) >
                     YAPIO_MKSTEMP_TEMPLATE_LEN)
            {
                fprintf(stderr, "Provided suffix is too long\n");
                yapio_print_help(YAPIO_EXIT_ERR);
            }

            strncpy(yapioMkstempSuffix, optarg, YAPIO_MKSTEMP_TEMPLATE_LEN);
            yapioInitFromMdFile = true;
            break;
        case 'k':
            yapioKeepFile = true;
            break;
        case 'm':
            yapioSysCallOps = yapio_parse_io_mode(optarg);
            break;
        case 'N':
            yapioVerifyRead = false;
            break;
        case 'n':
            yapioNumBlksPerRank = strtoull(optarg, NULL, 10);
            break;
        case 'p':
            yapioFilePrefix = optarg;
            break;
        case 'P':
            yapioPolluteBlks = true;
            break;
        case 's':
            yapioDisplayStats = true;
            break;
        case 't':
            if (yapio_parse_test_recipe(optarg))
                yapio_print_help(YAPIO_EXIT_ERR);

            yapioNumTestGroups++;
            break;
        default:
            yapio_print_help(YAPIO_EXIT_ERR);
            break;
        }
    }

    /* Check for user provided test directory parameter which should be at the
     * end.
     */
    yapioTestRootDir = argv[optind];
    if (!yapioTestRootDir || argc > (optind + 1))
        yapio_print_help(YAPIO_EXIT_ERR);

//XXX this check needs to be moved
    if ((yapioNumBlksPerRank * yapioBlkSz) > YAPIO_MAX_SIZE_PER_PE)
        log_msg(YAPIO_LL_FATAL,
                "Per rank data size (%zu) exceeds max (%llu)",
                (yapioNumBlksPerRank * yapioBlkSz), YAPIO_MAX_SIZE_PER_PE);

    if (yapioDecomposeCnt && yapioNumRanks % (1 << yapioDecomposeCnt))
    {
        if (yapio_global_leader_rank())
        {
            log_msg(YAPIO_LL_FATAL,
                    "Decompose count must be greater than and a multiple of"
                    " mpi ranks. %d %d", yapioNumRanks, yapioDecomposeCnt);
        }
        else
        {
            yapio_exit(YAPIO_EXIT_ERR);
        }
    }

    int rc = yapio_test_groups_setup_nranks();
    if (rc)
        yapio_exit(rc);

    if (yapio_global_leader_rank())
    {
        log_msg(YAPIO_LL_DEBUG, "prefix=%s dirname=%s",
                yapioFilePrefix, yapioTestRootDir);
        log_msg(YAPIO_LL_DEBUG, "rank=%d num_ranks=%d",
                yapioMyRank, yapioNumRanks);
    }
}

/**
 * yapio_verify_test_directory - ensure test directory exists.
 */
static void
yapio_verify_test_directory(void)
{
    struct stat stb;
    int rc = stat(yapioTestRootDir, &stb);
    if (rc)
        rc = errno;

    else if (!S_ISDIR(stb.st_mode))
        rc = ENOTDIR;

    if (rc)
        log_msg(YAPIO_LL_FATAL, "%s", strerror(rc));
}

static int
yapio_make_filename(char *file_name, int rank)
{
    int rc = rank >= 0 ?
        snprintf(file_name, PATH_MAX, "%s%s.%d",
                 yapioTestFileNamePrefix, yapioTestFileName, rank) :
        snprintf(file_name, PATH_MAX, "%s%s",
                 yapioTestFileNamePrefix, yapioTestFileName);

    if (rc > PATH_MAX)
    {
        log_msg(YAPIO_LL_ERROR, "%s", strerror(ENAMETOOLONG));
        return -ENAMETOOLONG;
    }

    return 0;
}

static int
yapio_open_fpp_file(int rank, int oflags)
{
    if (rank >= yapioNumRanks)
        return -EINVAL;

    char file_per_process_name[PATH_MAX + 1];

    int rc = yapio_make_filename(file_per_process_name, rank);
    if (rc)
        return rc;

    if (yapioFileDescFpp[rank] < 0)
    {
        yapioFileDescFpp[rank] =
            YAPIO_SYS_CALL(open)(file_per_process_name, oflags, 0644);

        if (yapioFileDescFpp[rank] < 0)
        {
            rc = -errno;
            log_msg(YAPIO_LL_ERROR, "open `%s': %s",
                    file_per_process_name, strerror(errno));
        }
        else
        {
            log_msg(YAPIO_LL_DEBUG, "%s", file_per_process_name);

            if (yapioModeCurrent == YAPIO_IO_MODE_MMAP)
            {
                size_t len = (yapioMyTestGroup->ytg_num_blks_per_rank *
                              yapioMyTestGroup->ytg_blk_sz);

                if (ftruncate(yapioFileDescFpp[rank], len))
                {
                    log_msg(YAPIO_LL_FATAL, "ftruncate(): %s",
                            strerror(errno));
                }
            }
        }
    }

    return rc;
}

/**
 * yapio_setup_test_file - Rank0 will create a temp file and broadcast
 *    the name the to the other ranks who will then also open the temp file.
 */
static void
yapio_setup_test_file(const yapio_test_group_t *ytg)
{
    yapio_verify_test_directory();

    int path_len = snprintf(yapioTestFileName, PATH_MAX, "%s/%s%s",
                            yapioTestRootDir, yapioFilePrefix,
                            YAPIO_MKSTEMP_TEMPLATE);

    /* check if output got truncated */
    if (path_len == -1)
        log_msg(YAPIO_LL_FATAL, "File name got truncated: %s",
                strerror(errno));

    if (path_len > PATH_MAX)
        log_msg(YAPIO_LL_FATAL, "%s", strerror(ENAMETOOLONG));

    if (!yapioInitFromMdFile)
    {
        if (yapio_leader_rank())
        {
            yapioFileDesc = mkstemp(yapioTestFileName);
            if (yapioFileDesc < 0)
                log_msg(YAPIO_LL_FATAL, "%s", strerror(errno));

            if (yapioModeCurrent == YAPIO_IO_MODE_MMAP &&
                !ytg->ytg_file_per_process)
            {
                size_t len = (yapioMyTestGroup->ytg_num_blks_per_rank *
                              yapioMyTestGroup->ytg_blk_sz *
                              yapioMyTestGroup->ytg_num_ranks);

                if (ftruncate(yapioFileDesc, len))
                {
                    log_msg(YAPIO_LL_FATAL, "ftruncate(): %s",
                            strerror(errno));
                }
            }

            /* File will be reopened below by all ranks.
             */
            close(yapioFileDesc);

            strncpy(yapioMkstempSuffix,
                    &yapioTestFileName[path_len - YAPIO_MKSTEMP_TEMPLATE_LEN],
                    YAPIO_MKSTEMP_TEMPLATE_LEN);

            log_msg(YAPIO_LL_DEBUG, "%s", yapioTestFileName);
        }
        /* Broadcast only the section of the filename which was modified by
         * mkstemp().
         */
        MPI_OP_START;
        MPI_Bcast(yapioMkstempSuffix, YAPIO_MKSTEMP_TEMPLATE_LEN, MPI_CHAR, 0,
                  yapioMyTestGroup->ytg_comm);
        MPI_OP_END;
    }

    strncpy(&yapioTestFileName[path_len - YAPIO_MKSTEMP_TEMPLATE_LEN],
            yapioMkstempSuffix, YAPIO_MKSTEMP_TEMPLATE_LEN);

    if (ytg->ytg_file_per_process)
    {
        /* Remove the mkstemp file.
         */
        if (yapio_leader_rank())
            unlink(yapioTestFileName);

        yapioFileDescFpp = YAPIO_CALLOC(yapioNumRanks, sizeof(int));
        if (!yapioFileDescFpp)
            log_msg(YAPIO_LL_FATAL, "%s", strerror(errno));

        int i;
        for (i = 0; i < yapioNumRanks; i++)
            yapioFileDescFpp[i] = -1;

        const int flags = yapioInitFromMdFile ?
            O_RDWR : (O_CREAT | O_EXCL | O_RDWR);

        int rc = yapio_open_fpp_file(yapio_relative_rank_get(ytg, 0), flags);
        if (rc)
            log_msg(YAPIO_LL_FATAL, "yapio_open_fpp_file: %s", strerror(-rc));

        yapio_make_filename(yapioTestFileNameFpp,
                            yapio_relative_rank_get(ytg, 0));

        log_msg(YAPIO_LL_DEBUG, "yapioTestFileNameFpp=%s",
                yapioTestFileNameFpp);
    }
    else
    {
        /* Re-make the filename so that mode specific prefixes may be applied.
         */
        char tmp_filename[PATH_MAX + 1];

        yapio_make_filename(tmp_filename, -1);

        strncpy(yapioTestFileName, tmp_filename, PATH_MAX + 1);

//        snprintf(file_name, PATH_MAX, "%s%s.%d",
//                 yapioTestFileNamePrefix, yapioTestFileName, rank) :

        log_msg(YAPIO_LL_DEBUG, "yapioTestFileName=%s tf=%s tf=%s",
                yapioTestFileName, yapioTestFileNamePrefix, yapioTestFileName);

        yapioFileDesc = YAPIO_SYS_CALL(open)(yapioTestFileName, O_RDWR, 0644);
        if (yapioFileDesc < 0)
            log_msg(YAPIO_LL_FATAL, "%s", strerror(errno));
    }
}

static int
yapio_get_fd(int rank)
{
    return yapioMyTestGroup->ytg_file_per_process ?
        yapioFileDescFpp[rank] : yapioFileDesc;
}

static void
yapio_close_test_file(const yapio_test_group_t *ytg)
{
    int rc;

    if (ytg->ytg_file_per_process)
    {
        int i;
        for (i = 0; i < ytg->ytg_num_ranks; i++)
        {
            if (yapioFileDescFpp[i] >= 0)
            {
                rc = YAPIO_SYS_CALL(close)(yapioFileDescFpp[i]);
                if (rc < 0)
                    break;
            }
        }
    }
    else
    {
        rc = YAPIO_SYS_CALL(close)(yapioFileDesc);
    }

    if (rc < 0)
        log_msg(YAPIO_LL_FATAL, "close: %s", strerror(errno));
}

static void
yapio_destroy_buffers(void)
{
    if (yapioSourceBlkMd)
        YAPIO_FREE(yapioSourceBlkMd);

    if (yapioIOBuf)
        YAPIO_FREE(yapioIOBuf);
}

static void
yapio_destroy_buffers_and_abort(void)
{
    yapio_destroy_buffers();
    log_msg(YAPIO_LL_FATAL, "yapio_setup_buffers() %s", strerror(ENOMEM));
}

static void
yapio_alloc_buffers(const yapio_test_group_t *ytg)
{
    yapioSourceBlkMd = YAPIO_CALLOC(ytg->ytg_num_blks_per_rank,
                                    sizeof(yapio_blk_md_t));
    if (yapioSourceBlkMd == NULL)
        yapio_destroy_buffers_and_abort();

    yapioIOBuf = YAPIO_CALLOC(1, ytg->ytg_blk_sz);
    if (yapioIOBuf == NULL)
        yapio_destroy_buffers_and_abort();
}

yapio_blk_md_t *
yapio_test_ctx_to_md_array(const yapio_test_ctx_t *,
                           enum yapio_test_ctx_mdh_in_out, int *);

static int
yapio_md_buffer_io(const yapio_test_group_t *ytg, const bool dump)
{
<<<<<<< HEAD
    /* each rank writes its own md file '{filename}-md-{rank}' */
    char md_file[PATH_MAX];

    /* md files are hidden in folder where test is launched
     * note: yapioTestFileName starts with './' */
    char filename_hidden[PATH_MAX] = "./.";
    strncpy(filename_hidden + 3, yapioTestFileName + 2, PATH_MAX);

    int rc = snprintf(md_file, PATH_MAX, "%s-md-%d", filename_hidden,
                      yapioMyRank);

=======
    int rc = snprintf(yapioRestartFileName, PATH_MAX, "%s/.%s%s.%d.md",
                      yapioTestRootDir, yapioFilePrefix, yapioMkstempSuffix,
                      yapio_relative_rank_get(ytg, 0));
>>>>>>> 56469b95
    if (rc >= PATH_MAX || rc == -1)
    {
        log_msg(YAPIO_LL_ERROR, "Md filename is too long");
        return -ENAMETOOLONG;
    }

    const size_t nblks_per_rank = ytg->ytg_num_blks_per_rank;

    FILE *file = fopen(yapioRestartFileName, dump ? "w" : "r");
    if (!file)
    {
        int rc = -errno;
        log_msg(YAPIO_LL_ERROR, "fopen(`%s'): %s", yapioRestartFileName,
                strerror(errno));
        return rc;
    }

    yapio_blk_md_t *md_array;
    if (dump)
    {
        /* use metadata from last iteration */
        int test_ctx_idf = ytg->ytg_num_contexts - 1;
        const yapio_test_ctx_t *ytc = &ytg->ytg_contexts[test_ctx_idf];

        md_array = yapio_test_ctx_to_md_array(ytc, YAPIO_TEST_CTX_MDH_OUT,
                                              NULL);
        if (!md_array)
            md_array = yapio_test_ctx_to_md_array(ytc, YAPIO_TEST_CTX_MDH_IN,
                                                  NULL);
    }
    else
    {
        md_array = yapioSourceBlkMd;
    }

    log_msg(YAPIO_LL_DEBUG, "%p %d", md_array, ytg->ytg_num_contexts);

    size_t io_rc = dump ?
        fwrite(md_array, sizeof(yapio_blk_md_t), nblks_per_rank, file) :
        fread(md_array, sizeof(yapio_blk_md_t), nblks_per_rank, file);

    if (io_rc != nblks_per_rank)
    {
        int rc = -errno;
        log_msg(YAPIO_LL_ERROR, "%s(`%s'): %s (%zu / %zu)",
                dump ? "fwrite" : "fread", yapioRestartFileName,
                strerror(errno), io_rc, nblks_per_rank);

        return rc;
    }

    if (fclose(file))
    {
        int rc = -errno;
        log_msg(YAPIO_LL_ERROR, "fclose(`%s'): %s", yapioRestartFileName,
                strerror(errno));
        return rc;
    }

    return 0;
}

/* read input md file to initialize yapioMyRank's md array */
static void
yapio_initialize_source_md_buffer_from_file(const yapio_test_group_t *ytg)
{
    if (yapio_md_buffer_io(ytg, false))
        log_msg(YAPIO_LL_FATAL, "yapio_md_buffer_io() failed");

    /* rank 0 makes sure each rank can read its md file */
    int n = 1;
    int global_sum = 0;
    MPI_Reduce(&n, &global_sum, 1, MPI_INT, MPI_SUM, 0, MPI_COMM_WORLD);
    if (yapioMyRank == 0 && global_sum != yapioNumRanks)
    {
        printf("%d rank(s) unable to open metadata file\n",
               yapioNumRanks - global_sum);
        /* stop execution for all ranks */
        MPI_Abort(MPI_COMM_WORLD, 1);
    }
}

static void
yapio_initialize_source_md_buffer(const yapio_test_group_t *ytg)
{
    if (yapioInitFromMdFile)
        return yapio_initialize_source_md_buffer_from_file(ytg);

    int rel_rank = yapio_relative_rank_get(ytg, 0);
    size_t i;

    for (i = 0; i < ytg->ytg_num_blks_per_rank; i++)
    {
        yapioSourceBlkMd[i].ybm_writer_rank = yapioMyRank;

        yapioSourceBlkMd[i].ybm_blk_number = ytg->ytg_file_per_process ? i :
            rel_rank * ytg->ytg_num_blks_per_rank + i;

        yapioSourceBlkMd[i].ybm_owner_rank_fpp =
            ytg->ytg_file_per_process ? rel_rank : 0;
    }
}

static void
yapio_source_md_update_writer_rank(size_t source_md_idx, int new_writer_rank)
{
    if (source_md_idx >= yapioMyTestGroup->ytg_num_blks_per_rank)
        log_msg(YAPIO_LL_FATAL, "out of bounds source_md_idx=%zu",
                source_md_idx);

    log_msg(YAPIO_LL_TRACE, "%d %zu", new_writer_rank, source_md_idx);

    yapioSourceBlkMd[source_md_idx].ybm_writer_rank = new_writer_rank;
}

static unsigned long long
yapio_get_content_word(const yapio_blk_md_t *md, size_t word_num)
{
    unsigned long long content_word =
        (yapio_get_blk_magic(md->ybm_blk_number) + md->ybm_writer_rank +
         md->ybm_blk_number + md->ybm_owner_rank_fpp + word_num);

    return content_word;
}

static void
yapio_apply_contents_to_io_buffer(char *buf, size_t buf_len,
                                  const yapio_blk_md_t *md)
{
    unsigned long long *buffer_of_longs = (unsigned long long *)buf;
    size_t num_words = buf_len / sizeof(unsigned long long);

    size_t i;
    for (i = 0; i < num_words; i++)
    {
        buffer_of_longs[i] = yapio_get_content_word(md, i);

        log_msg(YAPIO_LL_TRACE, "%zu:%llx", i, buffer_of_longs[i]);
    }
}

static int
yapio_verify_contents_of_io_buffer(const char *buf, size_t buf_len,
                                   const yapio_blk_md_t *md)
{
    const unsigned long long *buffer_of_longs = (unsigned long long *)buf;
    size_t num_words = buf_len / sizeof(unsigned long long);

    size_t i;
    for (i = 0; i < num_words; i++)
    {
        if (buffer_of_longs[i] != yapio_get_content_word(md, i))
        {
            log_msg(YAPIO_LL_ERROR, "blk=%zu word=%zu got=%llx expected=%llx",
                    md->ybm_blk_number, i, buffer_of_longs[i],
                    yapio_get_content_word(md, i));

            return -1;
        }

        log_msg(YAPIO_LL_TRACE, "OK %zu:%llx", i, buffer_of_longs[i]);
    }

    return 0;
}

static off_t
yapio_get_rw_offset(const yapio_blk_md_t *md, size_t blk_sz)
{
    off_t rw_offset = md->ybm_blk_number * blk_sz;

    return rw_offset;
}

yapio_blk_md_t *
yapio_test_ctx_to_md_array(const yapio_test_ctx_t *ytc,
                           enum yapio_test_ctx_mdh_in_out in_out, int *num_ops)
{
    const yapio_test_ctx_md_t *ytcmh = &ytc->ytc_in_out_md_ops[in_out];

    if (num_ops)
        *num_ops = ytcmh->ytcmh_num_ops;

    yapio_blk_md_t *md_array = ytcmh->ytcmh_ops;

    return md_array;
}

static int
yapio_fsync(void)
{
    int rc = 0;

    if (yapioMyTestGroup->ytg_file_per_process)
    {
        int i;
        for (i = 0; i < yapioNumRanks; i++)
        {
            if (yapioFileDescFpp[i] < 0)
                continue;

            if (YAPIO_SYS_CALL(fsync)(yapioFileDescFpp[i]))
            {
                rc = errno;
                break;
            }
        }
    }
    else
    {
        if (YAPIO_SYS_CALL(fsync)(yapioFileDesc))
            rc = errno;
    }

    if (rc)
    {
        log_msg(YAPIO_LL_ERROR, "fsync(): %s", strerror(rc));
        rc = -errno;
    }

    return rc;
}

/**
 * yapio_initialize_test_file_contents - each rank in the job writes its
 *    implicitly assigned set of contiguous blocks.
 */
static int
yapio_perform_io(yapio_test_ctx_t *ytc)
{
    yapio_test_group_t *ytg = ytc->ytc_group;
    int rc = 0;
    int num_ops_in = 0;

    const yapio_blk_md_t *md_array =
        yapio_test_ctx_to_md_array(ytc, YAPIO_TEST_CTX_MDH_IN, &num_ops_in);

    int j;
    for (j = 0; j < num_ops_in; j++)
    {
        const yapio_blk_md_t *md = &md_array[j];

        if (!ytc->ytc_read)
            yapio_apply_contents_to_io_buffer(yapioIOBuf, ytg->ytg_blk_sz, md);

        /* Obtain this IO's offset from the
         */
        off_t off = yapio_get_rw_offset(md, ytg->ytg_blk_sz);
        if (off < 0)
        {
            log_msg(YAPIO_LL_ERROR, "yapio_get_rw_offset() failed");
            rc = -ERANGE;
            break;
        }

        ssize_t io_rc, io_bytes = 0;
        do
        {
            char *adjusted_buf = yapioIOBuf + io_bytes;
            size_t adjusted_io_len = ytg->ytg_blk_sz - io_bytes;
            off_t adjusted_off = off + io_bytes;
            int fd_idx = md->ybm_owner_rank_fpp;
            int fd = yapio_get_fd(fd_idx);

            io_rc = ytc->ytc_read ?
                YAPIO_SYS_CALL(pread)(fd, adjusted_buf, adjusted_io_len,
                                      adjusted_off) :
                YAPIO_SYS_CALL(pwrite)(fd, adjusted_buf, adjusted_io_len,
                                       adjusted_off);

            log_msg(YAPIO_LL_DEBUG, "%s rc=%zd off=%lu@%d fr=%d",
                    ytc->ytc_read ? "pread" : "pwrite", io_rc, adjusted_off,
                    fd_idx, ytg->ytg_first_rank);

            if (io_rc > 0)
                io_bytes += io_rc;

        } while (io_rc > 0 && (size_t)io_bytes < ytg->ytg_blk_sz);

        if (io_rc < 0)
        {
            log_msg(YAPIO_LL_ERROR, "io failed at offset %lu: %s",
                    off, strerror(errno));
            rc = -errno;
            break;
        }

        if (ytc->ytc_read && yapioVerifyRead)
        {
            rc = yapio_verify_contents_of_io_buffer(yapioIOBuf,
                                                    ytg->ytg_blk_sz, md);
            if (rc)
                break;
        }
    }

//    if (!rc && !ytc->ytc_no_fsync)
    if (!ytc->ytc_no_fsync)
    {
        rc = yapio_fsync();
        if (rc)
        {
            log_msg(YAPIO_LL_ERROR, "fsync(): %s", strerror(-rc));
        }
    }

    return rc;
}

static void
yapio_setup_buffers(const yapio_test_group_t *ytg)
{
    yapio_alloc_buffers(ytg);

    yapio_initialize_source_md_buffer(ytg);
}

static void
yapio_unlink_test_file(void)
{
    bool fpp = yapioMyTestGroup->ytg_file_per_process;

    const char *unlink_fn = fpp ? yapioTestFileNameFpp : yapioTestFileName;
    log_msg(YAPIO_LL_DEBUG, "%s keep=%d", unlink_fn, yapioKeepFile);

    if (yapioKeepFile || (!fpp && !yapio_leader_rank()))
        return;

    int rc = YAPIO_SYS_CALL(unlink)(unlink_fn);
    if (rc)
    {
        log_msg(YAPIO_LL_ERROR, "unlink %s: %s", unlink_fn, strerror(errno));

        yapio_exit(YAPIO_EXIT_ERR);
    }

    /* If the Metadata restart file is present then remove it too.
     */
    if (yapioRestartFileName[0] == '/')
        YAPIO_SYS_CALL(unlink)(yapioRestartFileName);
}

static void
yapio_test_ctx_release_md(yapio_test_ctx_md_t *ytcmh)
{
    if (ytcmh->ytcmh_ops)
    {
        YAPIO_FREE(ytcmh->ytcmh_ops);
        ytcmh->ytcmh_ops = NULL;
    }
}

static void
yapio_test_ctx_release(yapio_test_ctx_t *ytc)
{
    int i;
    for (i = 0; i < YAPIO_TEST_CTX_MDH_MAX; i++)
        yapio_test_ctx_release_md(&ytc->ytc_in_out_md_ops[i]);
}

static int
yapio_read_from_dev_urandom(void *buffer, size_t size)
{
    int fd = open("/dev/urandom", O_RDONLY);
    if (fd < 0)
    {
        fd = -errno;
        log_msg(YAPIO_LL_ERROR, "open: %s", strerror(errno));
        return fd;
    }

    int error = 0;
    size_t nbytes = 0;
    do
    {
        ssize_t rc = read(fd, ((char *)buffer) + nbytes, size - nbytes);
        if (rc < 0)
        {
            error = -errno;
            log_msg(YAPIO_LL_ERROR, "read: %s", strerror(errno));
            break;
        }

        nbytes += rc;

    } while (nbytes < size);

    close(fd);
    return error;
}

static yapio_blk_md_t *
yapio_test_context_alloc(yapio_test_ctx_t *ytc,
                         enum yapio_test_ctx_mdh_in_out in_out, size_t nblks)
{
    if (in_out >= YAPIO_TEST_CTX_MDH_MAX)
    {
        errno = EINVAL;
        return NULL;
    }

    yapio_test_ctx_md_t *ytcmh = &ytc->ytc_in_out_md_ops[in_out];

    ytcmh->ytcmh_num_ops = nblks;
    ytcmh->ytcmh_ops = YAPIO_CALLOC(nblks, sizeof(yapio_blk_md_t));

    return ytcmh->ytcmh_ops;
}

static void
yapio_test_context_sequential_setup_for_rank(yapio_test_ctx_t *ytc, int rank)
{
    int num_ops = 0;

    /* The local mode test case does not require the 'MDH_OUT' buffers at all.
     */
    enum yapio_test_ctx_mdh_in_out in_out = ytc->ytc_remote_locality ?
        YAPIO_TEST_CTX_MDH_OUT : YAPIO_TEST_CTX_MDH_IN;

    yapio_blk_md_t *md =
        yapio_test_ctx_to_md_array(ytc, in_out, &num_ops);

    if (!md)
        log_msg(YAPIO_LL_FATAL, "ytc_ops_md[%d] is NULL", rank);

    int i;
    for (i = 0; i < num_ops; i++)
    {
        size_t src_idx = ytc->ytc_backwards ? num_ops - i - 1 : i;

        if (!ytc->ytc_read)
            yapio_source_md_update_writer_rank(src_idx, rank);

        md[i] = yapioSourceBlkMd[src_idx];
        log_msg(YAPIO_LL_TRACE, "writer_rank=%d md->ybm_blk_number=%zd",
                md[i].ybm_writer_rank, md[i].ybm_blk_number);
    }
}

static int
yapio_blk_md_randomize(const yapio_blk_md_t *md_in, yapio_blk_md_t *md_out,
                       size_t num_mds, bool initialize_md_out)
{
    size_t buf_sz = num_mds * sizeof(int);
    int *array_of_randoms = YAPIO_MALLOC(buf_sz);
    if (!array_of_randoms)
        return -ENOMEM;

    int rc = yapio_read_from_dev_urandom((void *)array_of_randoms, buf_sz);
    if (rc)
    {
        YAPIO_FREE(array_of_randoms);
        return rc;
    }

    size_t i;
    if (initialize_md_out)
    {
        /* Initialize the output array with a copy of the input array.
         */
        for (i = 0; i < num_mds; i++)
            md_out[i] = md_in[i];
    }

    /* Swap output array items based on the random data in the array.
     */
    for (i = 0; i < num_mds; i++)
    {
        size_t swap_idx = array_of_randoms[i] % num_mds;
        yapio_blk_md_t md_tmp = md_out[swap_idx];
        md_out[swap_idx] = md_out[i];
        md_out[i] = md_tmp;

        log_msg(YAPIO_LL_TRACE, "swapped %zu:%zu <-> %zu:%zu",
                i, md_out[swap_idx].ybm_blk_number, swap_idx,
                md_out[i].ybm_blk_number);
    }

    YAPIO_FREE(array_of_randoms);

    return 0;
}

/**
 * yapio_test_context_setup_local - setup driver for the 'local' I/O
 *    mode where each rank determines its own work queue.
 * Note: YAPIO_IOP_STRIDED mode is not supported in this mode.
 */
static int
yapio_test_context_setup_local(yapio_test_ctx_t *ytc)
{
    if (ytc->ytc_remote_locality)
    {
        return -EINVAL;
    }
    else if (ytc->ytc_io_pattern == YAPIO_IOP_STRIDED)
    {
        return -ENOTSUP;
    }
    else if (ytc->ytc_io_pattern != YAPIO_IOP_SEQUENTIAL &&
             ytc->ytc_io_pattern != YAPIO_IOP_RANDOM)
    {

        log_msg(YAPIO_LL_WARN, "unknown io_pattern=%d", ytc->ytc_io_pattern);
        return -EBADRQC;
    }

    yapio_test_group_t *ytg = ytc->ytc_group;

    /* In this mode all operation instructions are pulled from the local
     * Source Blk Metadata - there is no exchange with other ranks.
     */
    yapio_blk_md_t *md =
        yapio_test_context_alloc(ytc, YAPIO_TEST_CTX_MDH_IN,
                                 ytg->ytg_num_blks_per_rank);
    if (!md)
        return -errno;

    int rc = 0;

    if (ytc->ytc_io_pattern == YAPIO_IOP_SEQUENTIAL)
        yapio_test_context_sequential_setup_for_rank(ytc, yapioMyRank -
                                                     ytg->ytg_first_rank);

    else if (ytc->ytc_io_pattern == YAPIO_IOP_RANDOM)
        rc = yapio_blk_md_randomize(yapioSourceBlkMd, md,
                                    ytg->ytg_num_blks_per_rank, true);

    return rc;
}

/**
 * yapio_test_context_setup_distributed_sequential - Function which handles the
 *    exchange of blk metadata on behalf of a distributed, sequential
 *    operation.  The distribution method is to send the entire blk metadata
 *    set to 'my_rank + 1' and receive from 'my_rank -1'.
 */
static int
yapio_test_context_setup_distributed_sequential(yapio_test_ctx_t *ytc)
{
    if (ytc->ytc_io_pattern != YAPIO_IOP_SEQUENTIAL)
        return -EINVAL;

    const yapio_test_group_t *ytg = ytc->ytc_group;
    const size_t nblks_per_rank = ytg->ytg_num_blks_per_rank;

    int recv_rank = yapio_relative_rank_get(ytg, -1);
    int dest_rank = yapio_relative_rank_get(ytg, 1);

    yapio_blk_md_t *md_send =
        yapio_test_context_alloc(ytc, YAPIO_TEST_CTX_MDH_OUT, nblks_per_rank);

    yapio_blk_md_t *md_recv =
        yapio_test_context_alloc(ytc, YAPIO_TEST_CTX_MDH_IN, nblks_per_rank);

    yapio_test_context_sequential_setup_for_rank(ytc, dest_rank);

    int send_recv_cnt = sizeof(yapio_blk_md_t) * nblks_per_rank;
    int send_recv_tag = YAPIO_IOP_SEQUENTIAL;
    MPI_Status status; //unused

    log_msg(YAPIO_LL_TRACE, "dest_rank=%d recv_rank=%d", dest_rank, recv_rank);

    MPI_OP_START;
    int rc = MPI_Sendrecv((void *)md_send, send_recv_cnt, MPI_BYTE, dest_rank,
                          send_recv_tag, (void *)md_recv, send_recv_cnt,
                          MPI_BYTE, recv_rank, send_recv_tag,
                          yapioMyTestGroup->ytg_comm, &status);
    MPI_OP_END;

    if (rc != MPI_SUCCESS)
        log_msg(YAPIO_LL_ERROR, "MPI_Sendrecv: %d", rc);

    return rc;
}

static int
yapio_test_context_setup_distributed_random_or_strided(yapio_test_ctx_t *ytc)
{
    const yapio_test_group_t *ytg = ytc->ytc_group;
    const size_t nblks_per_rank = ytg->ytg_num_blks_per_rank;
    const int nranks = ytg->ytg_num_ranks;

    if (ytc->ytc_io_pattern != YAPIO_IOP_RANDOM &&
        ytc->ytc_io_pattern != YAPIO_IOP_STRIDED)
        return -EINVAL;

    else if (nblks_per_rank % nranks)
        return -EINVAL;

    yapio_blk_md_t *md_recv =
        yapio_test_context_alloc(ytc, YAPIO_TEST_CTX_MDH_IN, nblks_per_rank);

    if (!md_recv)
        return -errno;

    yapio_blk_md_t *md_send =
        yapio_test_context_alloc(ytc, YAPIO_TEST_CTX_MDH_OUT, nblks_per_rank);

    if (!md_send)
        return -errno;

    const bool strided =
        ytc->ytc_io_pattern == YAPIO_IOP_STRIDED ? true : false;

    size_t src_idx;
    const int nblks_div_nranks = nblks_per_rank / nranks;

//XXX open all FDs here for FPP
    if (strided)
    {
        int i, j, total = 0;
        for (i = 0, total = 0; i < nranks; i++)
            for (j = 0; j < nblks_div_nranks; j++, total++)
            {
                src_idx = (nranks * j) + i;
#if 0 //backwards + strided is broken
                if (ytc->ytc_backwards)
                    src_idx = (nranks * (nblks_div_nranks - j) - 1 + i);
#endif

                if (!ytc->ytc_read)
                    yapio_source_md_update_writer_rank(src_idx, i);

                md_send[total] = yapioSourceBlkMd[src_idx];
            }
    }
    else
    {
        yapio_blk_md_randomize(yapioSourceBlkMd, md_send, nblks_per_rank,
                               true);

        if (!ytc->ytc_read)
        {
            for (src_idx = 0; src_idx < nblks_per_rank; src_idx++)
            {
                const int rank = src_idx / nblks_div_nranks;

                log_msg(YAPIO_LL_TRACE,
                        "%zu: blk-num:%zu:%zu old-rank=%d new-rank=%d",
                        src_idx, md_send[src_idx].ybm_blk_number,
                        yapioSourceBlkMd[src_idx].ybm_blk_number,
                        md_send[src_idx].ybm_writer_rank,
                        rank);

                /* This rank's yapioSourceBlkMd array must be updated with the
                 * rank which is about to write this block.
                 */
                const size_t update_idx =
                    md_send[src_idx].ybm_blk_number % nblks_per_rank;

                yapio_source_md_update_writer_rank(update_idx, rank);
                md_send[src_idx].ybm_writer_rank = rank;
            }
        }
    }

    int send_recv_cnt = nblks_div_nranks * sizeof(yapio_blk_md_t);

    MPI_OP_START;
    int rc = MPI_Alltoall(md_send, send_recv_cnt, MPI_BYTE,
                          md_recv, send_recv_cnt, MPI_BYTE,
                          yapioMyTestGroup->ytg_comm);
    MPI_OP_END;

    if (rc != MPI_SUCCESS)
    {
        log_msg(YAPIO_LL_ERROR, "MPI_Alltoall: %d", rc);
        return rc;
    }

    return strided ? 0 : yapio_blk_md_randomize(md_recv, md_recv,
                                                nblks_per_rank, false);
}

static int
yapio_test_context_setup_distributed(yapio_test_ctx_t *ytc)
{
    enum yapio_patterns pattern = ytc->ytc_io_pattern;

    if (!ytc->ytc_remote_locality)
    {
        return -EINVAL;
    }
    else if (pattern != YAPIO_IOP_SEQUENTIAL &&
             pattern != YAPIO_IOP_RANDOM &&
             pattern != YAPIO_IOP_STRIDED)
    {
        log_msg(YAPIO_LL_WARN, "unknown io_pattern=%d", pattern);
        return -EBADRQC;
    }

    return pattern == YAPIO_IOP_SEQUENTIAL ?
        yapio_test_context_setup_distributed_sequential(ytc) :
        yapio_test_context_setup_distributed_random_or_strided(ytc);
}

static int
yapio_prepare_fpp_file_desc(const yapio_test_ctx_t *ytc)
{
    int rc = 0;

    if (ytc->ytc_group->ytg_file_per_process)
    {
        int num_ops = 0;

        const yapio_blk_md_t *md_in =
            yapio_test_ctx_to_md_array(ytc, YAPIO_TEST_CTX_MDH_IN, &num_ops);

        int i = 0;
        for (i = 0; i < num_ops; i++)
        {
            rc = yapio_open_fpp_file(md_in[i].ybm_owner_rank_fpp, O_RDWR);
            if (rc)
                break;
        }
    }

   return rc;
}

/**
 * yapio_test_context_setup - Allocates memory buffers for the test according
 *   to the input data in the yapio_test_ctx_t.  After memory allocation, this
 *   function will arrange the yapio_blk_md_t either autonomously or in
 *   conjunction with the other ranks in the job.  On completion, the 'ytc'
 *   will have an array of pointers stored in ytc->ytc_ops_md which hold the
 *   set of operations to be performed by this rank.
 */
static int
yapio_test_context_setup(yapio_test_ctx_t *ytc, const int test_num)
{
    ytc->ytc_test_num = test_num;
    ytc->ytc_run_status = YAPIO_TEST_CTX_RUN_NOT_STARTED;

    int rc = ytc->ytc_remote_locality ?
        yapio_test_context_setup_distributed(ytc) :
        yapio_test_context_setup_local(ytc);

    if (rc)
    {
        log_msg(YAPIO_LL_ERROR,
                "yapio_test_context_setup_%s: %s",
                ytc->ytc_remote_locality ? "distributed" : "local",
                strerror(-rc));

        yapio_test_ctx_release(ytc);

        return rc;
    }

    return yapio_prepare_fpp_file_desc(ytc);
}

static void
yapio_verify_test_contexts(yapio_test_group_t *ytg)
{
    if (!ytg->ytg_num_contexts)
    {
        log_msg(YAPIO_LL_DEBUG, "Using default tests");
        /* Perform the default test - local write followed by local read.
         */
        ytg->ytg_num_contexts = 2;
        yapio_test_ctx_t *ytc_write = &ytg->ytg_contexts[0];
        yapio_test_ctx_t *ytc_read  = &ytg->ytg_contexts[1];;

        ytc_write->ytc_io_pattern = ytc_read->ytc_io_pattern =
            YAPIO_IOP_SEQUENTIAL;

        ytc_read->ytc_read = 1;
    }

    int i;
    for (i = 0; i < ytg->ytg_num_contexts; i++)
    {
        yapio_test_ctx_t *ytc = &ytg->ytg_contexts[i];

        if (!i && ytc->ytc_read && !yapioInitFromMdFile)
        {
            if (yapio_leader_rank())
            {
                log_msg(YAPIO_LL_FATAL,
                        "If -i <file> is not specified, the first test may not be a read.");
            }
            else
            {
                yapio_exit(-EINVAL);
            }
        }

        if ((ytc->ytc_io_pattern == YAPIO_IOP_RANDOM ||
             ytc->ytc_io_pattern == YAPIO_IOP_STRIDED) &&
            ytg->ytg_num_blks_per_rank % ytg->ytg_num_ranks)
        {
            if (yapio_leader_rank())
            {
                log_msg(YAPIO_LL_FATAL,
                        "random and strided tests require BlksPerRank (%zu) "
                        "to be a multiple of NumRanks (%d)",
                        ytg->ytg_num_blks_per_rank, ytg->ytg_num_ranks);
            }
            else
            {
                yapio_exit(-EINVAL);
            }
        }
    }
}

static float
yapio_timer_to_float(const yapio_timer_t *timer)
{
    float bwait = timer->tv_sec + (float)((float)timer->tv_nsec /
                                          YAPIO_NSEC_PER_SEC);

    return bwait;
}

static int
yapio_gather_barrier_stats_median_cmp(const void *a, const void *b)
{
    float a_val = yapio_timer_to_float((const yapio_timer_t *)a);
    float b_val = yapio_timer_to_float((const yapio_timer_t *)b);

    if (a_val > b_val)
        return 1;
    else if (a_val < b_val)
        return -1;

    return 0;
}

static void
yapio_gather_barrier_stats(const yapio_timer_t *barrier_timer_this_rank,
                           float *barrier_global_results,
                           int *barrier_max_rank)
{
    yapio_timer_t *all_barrier_timers = NULL;

    if (barrier_global_results)
    {
        *barrier_max_rank = -1;
        barrier_global_results[YAPIO_BARRIER_STATS_MAX] = 0.0;
        barrier_global_results[YAPIO_BARRIER_STATS_AVG] = 0.0;

        /* This node is rank0 and will gather the timers for reporting.
         */
        all_barrier_timers = YAPIO_CALLOC(yapioNumRanks, sizeof(yapio_timer_t));

        if (!all_barrier_timers)
            log_msg(YAPIO_LL_FATAL, "calloc: %s", strerror(ENOMEM));
    }

    MPI_OP_START;
    int rc = MPI_Gather(barrier_timer_this_rank, sizeof(yapio_timer_t),
                        MPI_BYTE, all_barrier_timers, sizeof(yapio_timer_t),
                        MPI_BYTE, 0, yapioMyTestGroup->ytg_comm);
    MPI_OP_END;

    if (rc != MPI_SUCCESS)
        log_msg(YAPIO_LL_FATAL, "MPI_Gather: error=%d", rc);

    if (barrier_global_results)
    {
        int i;
        for (i = 0; i < yapioNumRanks; i++)
        {
            float bwait = yapio_timer_to_float(&all_barrier_timers[i]);

            barrier_global_results[YAPIO_BARRIER_STATS_AVG] += bwait;

            if (bwait > barrier_global_results[YAPIO_BARRIER_STATS_MAX])
            {
                barrier_global_results[YAPIO_BARRIER_STATS_MAX] = bwait;
                *barrier_max_rank = i;
            }
        }
        /* Calculate average
         */
        barrier_global_results[YAPIO_BARRIER_STATS_AVG] /= yapioNumRanks;

        /* Determine the median by sorting the result array.
         */
        qsort((void *)all_barrier_timers, (size_t)yapioNumRanks,
              sizeof(yapio_timer_t), yapio_gather_barrier_stats_median_cmp);

        barrier_global_results[YAPIO_BARRIER_STATS_MED] =
            yapio_timer_to_float(&all_barrier_timers[yapioNumRanks / 2]);

        YAPIO_FREE(all_barrier_timers);
    }
}

static void
yapio_gather_test_barrier_results(yapio_test_ctx_t *ytc)
{
    if (yapioDisplayStats)
    {
        yapio_leader_rank() ?
            yapio_gather_barrier_stats(ytc->ytc_barrier_wait,
                                       ytc->ytc_barrier_results,
                                       &ytc->ytc_barrier_max_rank) :
            yapio_gather_barrier_stats(ytc->ytc_barrier_wait, NULL, NULL);
    }
}

static void
yapio_stat_ready(void)
{
    pthread_mutex_lock(&yapioThreadMutex);
    pthread_cond_signal(&yapioThreadCond);
    pthread_mutex_unlock(&yapioThreadMutex);
}

static void
yapio_send_test_results(yapio_test_ctx_t *ytc)
{
    if (!yapio_leader_rank())
        return;

    if (ytc->ytc_group->ytg_group_num > 0)
    {
        //XXx sending the whole ctx is not a good idea
        MPI_OP_START;
        int rc = MPI_Send(ytc, sizeof(yapio_test_ctx_t), MPI_BYTE, 0,
                          ytc->ytc_test_num, MPI_COMM_WORLD);
        MPI_OP_END;

        if (rc != MPI_SUCCESS)
            log_msg(YAPIO_LL_FATAL, "MPI_Send failed: %d", rc);
    }
    else
    {
        /* Local operation to wake up stats reporting thread.
         */
        yapio_stat_ready();
    }

    log_msg(YAPIO_LL_DEBUG, "ytc_test_num=%d", ytc->ytc_test_num);
}

static void
yapio_display_result(const yapio_test_ctx_t *ytc)
{
    const yapio_timer_t *test_duration = &ytc->ytc_test_duration;
    const int nranks = ytc->ytc_group->ytg_num_ranks;
    const size_t nblks_per_rank = ytc->ytc_group->ytg_num_blks_per_rank;
    const size_t blksz = ytc->ytc_group->ytg_blk_sz;

    float bandwidth =
        (float)(((float)nranks * nblks_per_rank * blksz) /
                yapio_timer_to_float(test_duration));

    char *unit_str;
    if (bandwidth < (1ULL << 20))
    {
        bandwidth /= (1ULL << 10);
        unit_str = "K";
    }
    else if (bandwidth < (1ULL << 30))
    {
        bandwidth /= (1ULL << 20);
        unit_str = "M";
    }
    else if (bandwidth < (1ULL << 40))
    {
        bandwidth /= (1ULL << 30);
        unit_str = "G";
    }
    else if (bandwidth < (1ULL << 50))
    {
        bandwidth /= (1ULL << 40);
        unit_str = "T";
    }

    fprintf(stdout, "%8.2f %s.%02d.%02d: %s%s%s%s%s%s %6.02f %siB/s%s",
            yapio_timer_to_float(&ytc->ytc_reported_time),
            ytc->ytc_suffix, ytc->ytc_group->ytg_group_num, ytc->ytc_test_num,
            (ytc->ytc_io_pattern == YAPIO_IOP_SEQUENTIAL ? "s" :
             (ytc->ytc_io_pattern ==
              YAPIO_IOP_RANDOM ? "R" : "S")),
            ytc->ytc_read            ? "r" : "w",
            ytc->ytc_remote_locality ? "D" : "L",
            ytc->ytc_no_fsync        ? "f" : "-",
            ytc->ytc_backwards       ? "b" : "-",
            ytc->ytc_leave_holes     ? "h" : "-",
            bandwidth, unit_str,
            yapioDisplayStats ? "" : "\n");

    if (yapioDisplayStats)
    {
        const float *barrier_results = ytc->ytc_barrier_results;
        int   barrier_max_rank = ytc->ytc_barrier_max_rank;

        fprintf(stdout,
                "  %8.2f <"YAPIO_TIME_PRINT_SPEC","YAPIO_TIME_PRINT_SPEC","
                YAPIO_TIME_PRINT_SPEC","YAPIO_TIME_PRINT_SPEC":%d>\n",
                YAPIO_TIMER_ARGS(test_duration),
                YAPIO_TIMER_ARGS(&ytc->ytc_setup_time),
                barrier_results[YAPIO_BARRIER_STATS_AVG],
                barrier_results[YAPIO_BARRIER_STATS_MED],
                barrier_results[YAPIO_BARRIER_STATS_MAX],
                barrier_max_rank);
    }
}

/* dump yapioMyRank's metadata array into a file */
static void
yapio_store_md_final_state(void)
{
    if (yapio_md_buffer_io(yapioMyTestGroup, true))
        log_msg(YAPIO_LL_FATAL, "yapio_md_buffer_io() failed");
}

static void
yapio_exec_all_tests(void)
{
    yapio_test_group_t *ytg = yapioMyTestGroup;

    yapio_mpi_barrier(yapioMyTestGroup->ytg_comm);

    log_msg_r0(YAPIO_LL_DEBUG,
               "g@%p nctxs=%d nranks=%d nblks=%zu blksz=%zu fpp=%d lr=%d",
               ytg, ytg->ytg_num_contexts, ytg->ytg_num_ranks,
               ytg->ytg_num_blks_per_rank, ytg->ytg_blk_sz,
               ytg->ytg_file_per_process, ytg->ytg_leader_rank);

    int i;
    for (i = 0; i < yapioMyTestGroup->ytg_num_contexts; i++)
    {
        yapio_test_ctx_t *ytc = &yapioMyTestGroup->ytg_contexts[i];
        ytc->ytc_group = yapioMyTestGroup;
        strncpy(ytc->ytc_suffix, yapioMkstempSuffix,
                YAPIO_MKSTEMP_TEMPLATE_LEN);
        /* Setup may require a notable amount of time for buffer exchange and
         * file descriptor operations.
         */
        if (yapio_leader_rank())
            yapio_start_timer(&ytc->ytc_setup_time);

        int rc = yapio_test_context_setup(ytc, i);
        if (rc)
            yapio_exit(rc);

        yapio_mpi_barrier(yapioMyTestGroup->ytg_comm); //setup barrier

        if (yapio_leader_rank())
            yapio_end_timer(&ytc->ytc_setup_time);

        ytc->ytc_run_status = YAPIO_TEST_CTX_RUN_STARTED;

        /* Sync all ranks before and after starting the test.
         */
        yapio_mpi_barrier(yapioMyTestGroup->ytg_comm);
        if (yapio_leader_rank())
            yapio_start_timer(&ytc->ytc_test_duration);

        yapio_perform_io(ytc);

        yapio_start_timer(&ytc->ytc_barrier_wait[0]);
        yapio_mpi_barrier(yapioMyTestGroup->ytg_comm);
        yapio_start_timer(&ytc->ytc_barrier_wait[1]);

        /* Result is in barrier[0]
         */
        yapio_get_time_duration(&ytc->ytc_barrier_wait[0],
                                &ytc->ytc_barrier_wait[1]);
        yapio_get_time_duration(&ytc->ytc_test_duration,
                                &ytc->ytc_barrier_wait[1]);

        ytc->ytc_run_status = YAPIO_TEST_CTX_RUN_COMPLETE;

        yapio_gather_test_barrier_results(ytc);
        yapio_send_test_results(ytc);

        /* each rank dumps last md array into a unique file */
        if (i == yapioMyTestGroup->ytg_num_contexts - 1 && yapioKeepFile)
            yapio_store_md_final_state();

        /* Free memory allocated in the test.
         */
        yapio_test_ctx_release(ytc);
    }
}

static void
yapio_assign_rank_to_group(void)
{
    int total_ranks;
    int i;
    for (i = 0, total_ranks = 0; i < yapioNumTestGroups; i++)
    {
        yapio_test_group_t *ytg = &yapioTestGroups[i];

        if (yapioMyRank < total_ranks + ytg->ytg_num_ranks)
        {
            yapioMyTestGroup = ytg;
            if (yapioMyRank == total_ranks)
                ytg->ytg_leader_rank = true;

            break;
        }

        total_ranks += ytg->ytg_num_ranks;
    }

    if (!yapioMyTestGroup)
        log_msg(YAPIO_LL_FATAL, "rank=%d was not assigned to test group",
                yapioMyRank);
}

static void *
yapio_stats_reporting(void *unused_arg)
{
    int remaining_test_contexts_to_report;

    yapio_timer_t start_time;
    yapio_get_time(&start_time);

    do
    {
        remaining_test_contexts_to_report = 0;

        pthread_mutex_lock(&yapioThreadMutex);

        int i;
        for (i = 0; i < yapioNumTestGroups; i++)
        {
            yapio_test_group_t *ytg = &yapioTestGroups[i];
            int j;
            for (j = 0; j < ytg->ytg_num_contexts; j++)
            {
                yapio_test_ctx_t *ytc = &ytg->ytg_contexts[j];

                if (ytc->ytc_run_status == YAPIO_TEST_CTX_RUN_COMPLETE)
                {
                    ytc->ytc_reported_time = start_time;
                    yapio_end_timer(&ytc->ytc_reported_time);

                    ytc->ytc_run_status =
                        YAPIO_TEST_CTX_RUN_STATS_REPORTED;

                    yapio_display_result(ytc);
                }

                if (ytc->ytc_run_status != YAPIO_TEST_CTX_RUN_STATS_REPORTED)
                    remaining_test_contexts_to_report++;
            }
        }

        if (remaining_test_contexts_to_report)
            pthread_cond_wait(&yapioThreadCond, &yapioThreadMutex);

        pthread_mutex_unlock(&yapioThreadMutex);
    } while (remaining_test_contexts_to_report);

    return unused_arg;
}

static void *
yapio_stats_collection(void *unused_arg)
{
    ssize_t num_remote_test_contexts;
    int i;
    /* Skip the first group since the leader rank is 'this' rank.
     */
    for (i = 1, num_remote_test_contexts = 0; i < yapioNumTestGroups; i++)
        num_remote_test_contexts += yapioTestGroups[i].ytg_num_contexts;

    if (!num_remote_test_contexts)
        return NULL;

    log_msg(YAPIO_LL_DEBUG, "num_remote_test_contexts=%zd",
            num_remote_test_contexts);

    MPI_Request requests[num_remote_test_contexts];

    int req_num;
    for (i = 1, req_num = 0; i < yapioNumTestGroups; i++)
    {
        yapio_test_group_t *ytg = &yapioTestGroups[i];
        int j;
        for (j = 0; j < ytg->ytg_num_contexts; j++)
        {
            MPI_OP_START;
            int rc = MPI_Irecv(&ytg->ytg_contexts[j], sizeof(yapio_test_ctx_t),
                               MPI_BYTE, ytg->ytg_first_rank, j,
                               MPI_COMM_WORLD, &requests[req_num++]);
            MPI_OP_END;

            if (rc != MPI_SUCCESS)
                log_msg(YAPIO_LL_FATAL, "MPI_Irecv failed: %d", rc);
        }
    }

    int remaining_reports = num_remote_test_contexts;
    while (remaining_reports)
    {
        int index, flag;
        MPI_Status status;

        MPI_OP_START;
        int rc = MPI_Testany(num_remote_test_contexts, requests, &index, &flag,
                             &status);
        MPI_OP_END;

        if (rc != MPI_SUCCESS)
            log_msg(YAPIO_LL_FATAL, "MPI_Testany failed: %d", rc);

        if (index != MPI_UNDEFINED)
        {
            remaining_reports--;

            log_msg(YAPIO_LL_DEBUG, "index=%d rc=%d flag=%d rem=%d",
                    i, rc, flag, remaining_reports);

            yapio_stat_ready();
        }

        usleep(YAPIO_STATS_SLEEP_USEC);
    }

    return unused_arg;
}

static void
yapio_start_stats_collection_and_reporting_threads(void)
{
    if (pthread_create(&yapioStatsReportingThread, NULL,
                       yapio_stats_reporting, NULL))
        log_msg(YAPIO_LL_FATAL, "pthread_create: %s", strerror(errno));

    if (yapioNumTestGroups > 1)
    {
        /* This thread only starts if there are multiple test groups.
         */
        if (pthread_create(&yapioStatsCollectionThread, NULL,
                           yapio_stats_collection, NULL))
            log_msg(YAPIO_LL_FATAL, "pthread_create: %s", strerror(errno));
    }
}

static void
yapio_destroy_collection_and_reporting_threads(void)
{
    pthread_join(yapioStatsReportingThread, NULL);

    if (yapioNumTestGroups > 1)
        pthread_join(yapioStatsCollectionThread, NULL);
}

static void
yapio_init_available_io_modes(void)
{
    yapio_io_modes[YAPIO_IO_MODE_DEFAULT] = &yapioDefaultSysCallOps;
    yapio_io_modes[YAPIO_IO_MODE_MMAP] = &yapioMmapSysCallOps;
#ifdef YAPIO_IME
    yapio_io_modes[YAPIO_IO_MODE_IME] = &yapioIMESysCallOps;
#endif
#ifdef YAPIO_MPIIO
    yapio_io_modes[YAPIO_IO_MODE_MPIIO] = &yapioMPIIOSysCallOps;
#endif
}

static void
yapio_io_mode_init(void)
{
#ifdef YAPIO_IME
    if (yapioModeCurrent == YAPIO_IO_MODE_IME)
        return ime_client_native2_init();
#endif
    return;
}

static int
yapio_io_mode_finalize(void)
{
#ifdef YAPIO_IME
    if (yapioModeCurrent == YAPIO_IO_MODE_IME)
        return ime_client_native2_finalize();
#endif

    return 0;
}

int
main(int argc, char *argv[])
{
    yapio_init_available_io_modes();

    yapio_mpi_setup(argc, argv);

    yapio_getopts(argc, argv);

    yapio_assign_rank_to_group();

    yapio_verify_test_contexts(yapioMyTestGroup);

    yapio_io_mode_init();

    yapio_setup_buffers(yapioMyTestGroup);

    yapio_setup_test_file(yapioMyTestGroup);

    if (yapio_global_leader_rank())
        yapio_start_stats_collection_and_reporting_threads();

    yapio_mpi_barrier(MPI_COMM_WORLD);

    yapio_exec_all_tests();

    yapio_mpi_barrier(MPI_COMM_WORLD);

    yapio_close_test_file(yapioMyTestGroup);

    if (yapio_global_leader_rank())
        yapio_destroy_collection_and_reporting_threads();

    yapio_destroy_buffers();

    yapio_unlink_test_file();

    yapio_exit(yapio_io_mode_finalize());

    return 0;
}<|MERGE_RESOLUTION|>--- conflicted
+++ resolved
@@ -1316,23 +1316,9 @@
 static int
 yapio_md_buffer_io(const yapio_test_group_t *ytg, const bool dump)
 {
-<<<<<<< HEAD
-    /* each rank writes its own md file '{filename}-md-{rank}' */
-    char md_file[PATH_MAX];
-
-    /* md files are hidden in folder where test is launched
-     * note: yapioTestFileName starts with './' */
-    char filename_hidden[PATH_MAX] = "./.";
-    strncpy(filename_hidden + 3, yapioTestFileName + 2, PATH_MAX);
-
-    int rc = snprintf(md_file, PATH_MAX, "%s-md-%d", filename_hidden,
-                      yapioMyRank);
-
-=======
     int rc = snprintf(yapioRestartFileName, PATH_MAX, "%s/.%s%s.%d.md",
                       yapioTestRootDir, yapioFilePrefix, yapioMkstempSuffix,
                       yapio_relative_rank_get(ytg, 0));
->>>>>>> 56469b95
     if (rc >= PATH_MAX || rc == -1)
     {
         log_msg(YAPIO_LL_ERROR, "Md filename is too long");
